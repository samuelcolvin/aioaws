import base64
import json
import logging
import mimetypes
import re
from dataclasses import dataclass
from datetime import datetime
from email.encoders import encode_base64
from email.message import EmailMessage
from email.mime.base import MIMEBase
from email.utils import formataddr
from pathlib import Path
from typing import TYPE_CHECKING, Any, Dict, Iterable, List, Literal, Optional, Tuple, Union
from urllib.parse import urlencode

import aiofiles
from httpx import AsyncClient
from pydantic.datetime_parse import parse_datetime

from . import sns
from .core import AwsClient

if TYPE_CHECKING:
    from ._types import BaseConfigProtocol

__all__ = 'SesAttachment', 'SesClient', 'SesConfig', 'SesRecipient', 'SesWebhookInfo'
logger = logging.getLogger('aioaws.ses')
max_total_size = 10 * 1024 * 1024


@dataclass
class SesConfig:
    aws_access_key: str
    aws_secret_key: str
    aws_region: str


@dataclass
class SesAttachment:
    file: Union[Path, bytes]
    name: Optional[str] = None
    mime_type: Optional[str] = None


@dataclass
class SesRecipient:
    email: str
    first_name: Optional[str] = None
    last_name: Optional[str] = None

    def display(self) -> str:
        if self.first_name and self.last_name:
            name: Optional[str] = f'{self.first_name} {self.last_name}'
        elif self.first_name or self.last_name:
            name = self.first_name or self.last_name
        else:
            name = None
        return formataddr((name, self.email))


class SesClient:
    __slots__ = '_config', '_aws_client'

    def __init__(self, http_client: AsyncClient, config: 'BaseConfigProtocol'):
        self._aws_client = AwsClient(http_client, config, 'ses')
        self._config = config

    async def send_email(
        self,
        e_from: Union[str, SesRecipient],
        subject: str,
        to: Optional[List[Union[str, SesRecipient]]] = None,
        text_body: str = '',
        html_body: Optional[str] = None,
        *,
        cc: Optional[List[Union[str, SesRecipient]]] = None,
        bcc: Optional[List[Union[str, SesRecipient]]] = None,
        attachments: Optional[List[SesAttachment]] = None,
        unsubscribe_link: Optional[str] = None,
        configuration_set: Optional[str] = None,
        message_tags: Optional[Dict[str, Any]] = None,
        smtp_headers: Optional[Dict[str, str]] = None,
    ) -> str:

        email_msg = EmailMessage()
        email_msg['Subject'] = subject
        e_from_recipient = as_recipient(e_from)
        email_msg['From'] = e_from_recipient.display()

        to_r: List[SesRecipient] = []
        cc_r: List[SesRecipient] = []
        bcc_r: List[SesRecipient] = []
        if to:
            to_r = [as_recipient(r) for r in to]
            email_msg['To'] = ', '.join(r.display() for r in to_r)
        if cc:
            cc_r = [as_recipient(r) for r in cc]
            email_msg['Cc'] = ', '.join(r.display() for r in cc_r)
        if bcc:
            bcc_r = [as_recipient(r) for r in bcc]
            email_msg['Bcc'] = ', '.join(r.display() for r in bcc_r)

        if unsubscribe_link:
            email_msg['List-Unsubscribe'] = f'<{unsubscribe_link}>'
        if configuration_set:
            email_msg['X-SES-CONFIGURATION-SET'] = configuration_set
        if message_tags:
            email_msg['X-SES-MESSAGE-TAGS'] = ', '.join(f'{k}={v}' for k, v in message_tags.items())

        if smtp_headers:
            for name, value in smtp_headers.items():
                email_msg[name] = value

        email_msg.set_content(text_body)
        if html_body:
            email_msg.add_alternative(html_body, subtype='html')

        total_size = 0
        for attachment in attachments or []:
            attachment_msg, size = await prepare_attachment(attachment)
            total_size += size
            if total_size > max_total_size:
                raise ValueError(f'attachment size {total_size} greater than 10MB')
            if email_msg.get_content_maintype() == 'text':
                email_msg.make_mixed()
            email_msg.attach(attachment_msg)

        return await self.send_raw_email(e_from_recipient.email, email_msg, to=to_r, cc=cc_r, bcc=bcc_r)

    async def send_raw_email(
        self,
        e_from: str,
        email_msg: EmailMessage,
        *,
        to: List[SesRecipient],
        cc: List[SesRecipient],
        bcc: List[SesRecipient],
    ) -> str:
        if not any((to, cc, bcc)):
            raise TypeError('either "to", "cc", or "bcc" must be provided when sending emails')

        form_data = {
            'Action': 'SendRawEmail',
            'Source': e_from,
            'RawMessage.Data': base64.b64encode(email_msg.as_string().encode()),
        }

        def add_addresses(name: str, addresses: Iterable[str]) -> None:
            form_data.update({f'Destination.{name}.member.{i}': t.encode() for i, t in enumerate(addresses, start=1)})

        if to:
            add_addresses('ToAddresses', (r.email for r in to))
        if cc:
            add_addresses('CcAddresses', (r.email for r in cc))
        if bcc:
            add_addresses('BccAddresses', (r.email for r in bcc))

        data = urlencode(form_data).encode()
        r = await self._aws_client.post('/', data=data)
        return re.search('<MessageId>(.+?)</MessageId>', r.text).group(1)  # type: ignore


def as_recipient(r: Union[str, SesRecipient]) -> SesRecipient:
    if isinstance(r, SesRecipient):
        return r
    else:
        return SesRecipient(r)


async def prepare_attachment(a: SesAttachment) -> Tuple[MIMEBase, int]:
    filename = a.name
    if filename is None and isinstance(a.file, Path):
        filename = a.file.name
    filename = filename or 'attachment'

    mime_type, encoding = mimetypes.guess_type(filename)
    if mime_type is None or encoding is not None:
        mime_type = 'application/octet-stream'
    maintype, subtype = mime_type.split('/', 1)

    if isinstance(a.file, Path):
        async with aiofiles.open(a.file, mode='rb') as fp:
            data = await fp.read()
    else:
        data = a.file

    msg = MIMEBase(maintype, subtype)
    msg.set_payload(data)
    encode_base64(msg)

    msg.add_header('Content-Disposition', 'attachment', filename=filename)
    return msg, len(data)


@dataclass
class SesWebhookInfo:
    message_id: str
    event_type: Literal['send', 'delivery', 'open', 'click', 'bounce', 'complaint']
    timestamp: Optional[datetime]
    unsubscribe: bool
<<<<<<< HEAD
    details: Dict[str, Any]
    raw: Dict[str, Any]
=======
    message: Dict[str, Any]
    request_data: Dict[str, Any]
>>>>>>> 5661e8aa

    @classmethod
    async def build(cls, request_body: Union[str, bytes], http_client: AsyncClient) -> Optional['SesWebhookInfo']:
        payload = await sns.verify_webhook(request_body, http_client)
        if not payload:
            # happens legitimately for subscription confirmation webhooks
            return None

<<<<<<< HEAD
        assert sns_type == 'Notification', sns_type
        raw_message = request_data['Message']
=======
        raw_message = payload.message
>>>>>>> 5661e8aa
        try:
            message = json.loads(raw_message)
        except ValueError:
            # this can happen legitimately, e.g. when a new configuration set is setup
<<<<<<< HEAD
            logger.warning('invalid JSON in SNS notification', extra={'data': {'request_data': request_data}})
=======
            logger.warning('invalid JSON in SNS notification', extra={'data': {'request': payload.request_data}})
>>>>>>> 5661e8aa
            return None

        event_type = message['eventType'].lower()
        message_id = message['mail']['messageId']
        logger.info('%s for message %s', event_type, message_id)

<<<<<<< HEAD
        details = message.get(event_type) or {}
        details = {k: v for k, v in details.items() if v is not None}
=======
        data = message.get(event_type) or {}
>>>>>>> 5661e8aa
        unsubscribe = False
        timestamp = details.get('timestamp')
        if event_type == 'open':
            timestamp = message['mail'].get('timestamp')
        elif event_type == 'bounce':
            unsubscribe = details.get('bounceType') == 'Permanent'
        elif event_type == 'complaint':
            unsubscribe = True

        if event_type not in {'send', 'delivery', 'open', 'click', 'bounce', 'complaint'}:
<<<<<<< HEAD
            logger.warning('unknown aws webhook event %s', event_type, extra={'data': {'request_data': request_data}})
=======
            logger.warning(
                'unknown aws webhook event %s', event_type, extra={'data': {'request': payload.request_data}}
            )
>>>>>>> 5661e8aa

        return cls(
            message_id=message_id,
            event_type=event_type,
<<<<<<< HEAD
            timestamp=timestamp and parse_datetime(timestamp),
            unsubscribe=unsubscribe,
            details=details,
            raw=request_data,
=======
            unsubscribe=unsubscribe,
            message=message,
            request_data=payload.request_data,
>>>>>>> 5661e8aa
        )<|MERGE_RESOLUTION|>--- conflicted
+++ resolved
@@ -198,13 +198,8 @@
     event_type: Literal['send', 'delivery', 'open', 'click', 'bounce', 'complaint']
     timestamp: Optional[datetime]
     unsubscribe: bool
-<<<<<<< HEAD
-    details: Dict[str, Any]
-    raw: Dict[str, Any]
-=======
     message: Dict[str, Any]
     request_data: Dict[str, Any]
->>>>>>> 5661e8aa
 
     @classmethod
     async def build(cls, request_body: Union[str, bytes], http_client: AsyncClient) -> Optional['SesWebhookInfo']:
@@ -213,62 +208,37 @@
             # happens legitimately for subscription confirmation webhooks
             return None
 
-<<<<<<< HEAD
-        assert sns_type == 'Notification', sns_type
-        raw_message = request_data['Message']
-=======
-        raw_message = payload.message
->>>>>>> 5661e8aa
         try:
-            message = json.loads(raw_message)
+            message = json.loads(payload.message)
         except ValueError:
             # this can happen legitimately, e.g. when a new configuration set is setup
-<<<<<<< HEAD
-            logger.warning('invalid JSON in SNS notification', extra={'data': {'request_data': request_data}})
-=======
             logger.warning('invalid JSON in SNS notification', extra={'data': {'request': payload.request_data}})
->>>>>>> 5661e8aa
             return None
 
         event_type = message['eventType'].lower()
         message_id = message['mail']['messageId']
         logger.info('%s for message %s', event_type, message_id)
 
-<<<<<<< HEAD
-        details = message.get(event_type) or {}
-        details = {k: v for k, v in details.items() if v is not None}
-=======
         data = message.get(event_type) or {}
->>>>>>> 5661e8aa
         unsubscribe = False
-        timestamp = details.get('timestamp')
+        timestamp = data.get('timestamp')
         if event_type == 'open':
             timestamp = message['mail'].get('timestamp')
         elif event_type == 'bounce':
-            unsubscribe = details.get('bounceType') == 'Permanent'
+            unsubscribe = data.get('bounceType') == 'Permanent'
         elif event_type == 'complaint':
             unsubscribe = True
 
         if event_type not in {'send', 'delivery', 'open', 'click', 'bounce', 'complaint'}:
-<<<<<<< HEAD
-            logger.warning('unknown aws webhook event %s', event_type, extra={'data': {'request_data': request_data}})
-=======
             logger.warning(
                 'unknown aws webhook event %s', event_type, extra={'data': {'request': payload.request_data}}
             )
->>>>>>> 5661e8aa
 
         return cls(
             message_id=message_id,
             event_type=event_type,
-<<<<<<< HEAD
             timestamp=timestamp and parse_datetime(timestamp),
-            unsubscribe=unsubscribe,
-            details=details,
-            raw=request_data,
-=======
             unsubscribe=unsubscribe,
             message=message,
             request_data=payload.request_data,
->>>>>>> 5661e8aa
         )