--- conflicted
+++ resolved
@@ -7,11 +7,7 @@
 from dataclasses import dataclass
 from datetime import datetime, timedelta
 from itertools import chain
-<<<<<<< HEAD
-from typing import TYPE_CHECKING, Any, AsyncIterable, Dict, List, Literal, Optional, Union
-=======
-from typing import TYPE_CHECKING, Any
->>>>>>> 574c0f85
+from typing import TYPE_CHECKING, Any, Literal
 from xml.etree import ElementTree
 
 from httpx import URL, AsyncClient
@@ -150,11 +146,7 @@
         xml_root = ElementTree.fromstring(xmlns_re.sub(b'', r.content))
         return [k.find('Key').text for k in xml_root]  # type: ignore
 
-<<<<<<< HEAD
-    def signed_download_url(self, path: str, version: Optional[str] = None, max_age: int = 30, method: Literal['GET', 'HEAD'] = 'GET') -> str:
-=======
-    def signed_download_url(self, path: str, version: str | None = None, max_age: int = 30) -> str:
->>>>>>> 574c0f85
+    def signed_download_url(self, path: str, version: str | None = None, max_age: int = 30, method: Literal['GET', 'HEAD'] = 'GET') -> str:
         """
         Sign a path to authenticate download.
 
