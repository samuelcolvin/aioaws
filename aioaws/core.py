--- conflicted
+++ resolved
@@ -40,18 +40,6 @@
             if self.service == 'ses':
                 self.host = f'email.{self.region}.amazonaws.com'
             else:
-<<<<<<< HEAD
-                # see https://docs.aws.amazon.com/AmazonS3/latest/userguide/access-bucket-intro.html
-                self.host = f'{bucket}.s3.{self.region}.amazonaws.com'
-
-        self.endpoint = f'https://{self.host}'
-        self._auth = AWSv4Auth(
-            aws_secret_key=self.aws_secret_key,
-            aws_access_key_id=self.aws_access_key,
-            region=self.region,
-            service=self.service,
-        )
-=======
                 assert self.service == 's3', self.service
                 bucket = get_config_attr(config, 'aws_s3_bucket')
                 if '.' in bucket:
@@ -62,10 +50,16 @@
                     self.host = f'{bucket}.s3.{self.region}.amazonaws.com'
         self.schema = 'https'
 
+        self._auth = AWSv4Auth(
+            aws_secret_key=self.aws_secret_key,
+            aws_access_key_id=self.aws_access_key,
+            region=self.region,
+            service=self.service,
+        )
+
     @property
     def endpoint(self) -> str:
         return f'{self.schema}://{self.host}'
->>>>>>> 64f8cfe5
 
     async def get(self, path: str = '', *, params: Optional[Dict[str, Any]] = None) -> Response:
         return await self.request('GET', path=path, params=params)
@@ -255,8 +249,11 @@
         self.status = r.status_code
 
     def __str__(self) -> str:
-<<<<<<< HEAD
-        return f'{self.args[0]}, response:\n{self.response.text}'
+        if self.response.headers.get('content-type') == 'application/xml':
+            text = pretty_xml(self.response.content)
+        else:
+            text = self.response.text
+        return f'{self.args[0]}, response:\n{text}'
 
 
 class AWSV4AuthFlow(Auth):
@@ -282,11 +279,4 @@
             content_type=request.headers.get('Content-Type'),
         )
         request.headers.update(auth_headers)
-        yield request
-=======
-        if self.response.headers.get('content-type') == 'application/xml':
-            text = pretty_xml(self.response.content)
-        else:
-            text = self.response.text
-        return f'{self.args[0]}, response:\n{text}'
->>>>>>> 64f8cfe5
+        yield request