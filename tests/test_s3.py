--- conflicted
+++ resolved
@@ -3,13 +3,8 @@
 from datetime import datetime, timezone
 
 import pytest
-<<<<<<< HEAD
-from dirty_equals import IsNow
+from dirty_equals import IsNow, IsStr
 from foxglove.testing import DummyServer
-=======
-from dirty_equals import IsNow, IsStr
-from foxglove.test_server import DummyServer
->>>>>>> 332855f1
 from httpx import AsyncClient
 
 from aioaws.core import RequestError
@@ -240,11 +235,7 @@
             assert len(files) == 1
             assert files[0] == {
                 'key': path,
-<<<<<<< HEAD
-                'last_modified': IsNow(delta=10),
-=======
                 'last_modified': IsNow(delta=10, tz='utc'),
->>>>>>> 332855f1
                 'size': 14,
                 'e_tag': '54b0c58c7ce9f2a8b551351102ee0938',
                 'storage_class': 'STANDARD',
