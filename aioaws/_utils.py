import asyncio
from datetime import datetime, timezone
from typing import TYPE_CHECKING, Any, Coroutine, Iterable, List, Optional

from httpx import Response

if TYPE_CHECKING:
    from ._types import BaseConfigProtocol

__all__ = 'get_config_attr', 'to_unix_s', 'utcnow', 'ManyTasks', 'pretty_xml', 'pretty_response'

EPOCH = datetime(1970, 1, 1)
EPOCH_TZ = EPOCH.replace(tzinfo=timezone.utc)


def get_config_attr(config: 'BaseConfigProtocol', name: str) -> str:
    try:
        s = getattr(config, name)
    except AttributeError:
        raise TypeError(f'config has not attribute {name}')

    if isinstance(s, str):
        return s
    else:
        raise TypeError(f'config.{name} must be a string not {s.__class__.__name__}')


def to_unix_s(dt: datetime) -> int:
    if dt.utcoffset() is None:
        diff = dt - EPOCH
    else:
        diff = dt - EPOCH_TZ
    return int(round(diff.total_seconds()))


def utcnow() -> datetime:
    return datetime.now(tz=timezone.utc)


class ManyTasks:
    """
    Simply utility to start many tasks without awaiting them, then wait for them all to finish
    """

    __slots__ = '_tasks'

    def __init__(self) -> None:
        self._tasks: List[asyncio.Task[Any]] = []

<<<<<<< HEAD
    def add(self, coroutine: Awaitable[Any], *, name: Optional[str] = None) -> None:
        task = asyncio.create_task(coroutine, name=name)  # type: ignore
=======
    def add(self, coroutine: Coroutine[Any, Any, List[str]], *, name: Optional[str] = None) -> None:
        task = asyncio.create_task(coroutine, name=name)
>>>>>>> 332855f1
        self._tasks.append(task)

    async def finish(self) -> Iterable[Any]:
        return await asyncio.gather(*self._tasks)


def pretty_xml(response_xml: bytes) -> str:
    import xml.dom.minidom

    try:
        pretty = xml.dom.minidom.parseString(response_xml).toprettyxml(indent='  ')
    except Exception:  # pragma: no cover
        return response_xml.decode()
    else:
        return f'{pretty} (XML formatted by aioaws)'


<<<<<<< HEAD
    try:
        from devtools import debug
    except ImportError:
        from pprint import pprint

        def debug(**kwargs: Any) -> None:
            pprint(kwargs)
=======
def pretty_response(r: Response) -> None:  # pragma: no cover
    from devtools import debug
>>>>>>> 332855f1

    debug(
        status=r.status_code,
        url=str(r.url),
        headers=dict(r.request.headers),
        history=r.history,
        xml=pretty_xml(r.content),
    )<|MERGE_RESOLUTION|>--- conflicted
+++ resolved
@@ -47,13 +47,8 @@
     def __init__(self) -> None:
         self._tasks: List[asyncio.Task[Any]] = []
 
-<<<<<<< HEAD
-    def add(self, coroutine: Awaitable[Any], *, name: Optional[str] = None) -> None:
-        task = asyncio.create_task(coroutine, name=name)  # type: ignore
-=======
     def add(self, coroutine: Coroutine[Any, Any, List[str]], *, name: Optional[str] = None) -> None:
         task = asyncio.create_task(coroutine, name=name)
->>>>>>> 332855f1
         self._tasks.append(task)
 
     async def finish(self) -> Iterable[Any]:
@@ -71,7 +66,7 @@
         return f'{pretty} (XML formatted by aioaws)'
 
 
-<<<<<<< HEAD
+def pretty_response(r: Response) -> None:  # pragma: no cover
     try:
         from devtools import debug
     except ImportError:
@@ -79,10 +74,6 @@
 
         def debug(**kwargs: Any) -> None:
             pprint(kwargs)
-=======
-def pretty_response(r: Response) -> None:  # pragma: no cover
-    from devtools import debug
->>>>>>> 332855f1
 
     debug(
         status=r.status_code,
