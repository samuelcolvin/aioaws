--- conflicted
+++ resolved
@@ -1,10 +1,6 @@
 The MIT License (MIT)
 
-<<<<<<< HEAD
-Copyright (c) 2020 - present Samuel Colvin
-=======
 Copyright (c) 2020 to present Samuel Colvin
->>>>>>> 332855f1
 
 Permission is hereby granted, free of charge, to any person obtaining a copy
 of this software and associated documentation files (the "Software"), to deal
